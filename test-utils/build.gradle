dependencies {
    implementation project(':metrics')

    compile group: 'commons-io', name: 'commons-io', version: '2.6'
    compile group: 'de.heikoseeberger', name: "akka-http-play-json_$scalaVersion", version: '1.18.1'
    compile group: 'org.scala-lang.modules', name: "scala-async_$scalaVersion", version: '0.9.7'
    compile "org.scalatest:scalatest_$scalaVersion:3.0.5"
<<<<<<< HEAD
    compile 'junit:junit:4.12'
=======

    testCompile "com.typesafe.akka:akka-testkit_$scalaVersion:2.5.14"
    testCompile "org.scalatest:scalatest_$scalaVersion:3.0.4"
>>>>>>> a4923e12
}<|MERGE_RESOLUTION|>--- conflicted
+++ resolved
@@ -5,11 +5,8 @@
     compile group: 'de.heikoseeberger', name: "akka-http-play-json_$scalaVersion", version: '1.18.1'
     compile group: 'org.scala-lang.modules', name: "scala-async_$scalaVersion", version: '0.9.7'
     compile "org.scalatest:scalatest_$scalaVersion:3.0.5"
-<<<<<<< HEAD
     compile 'junit:junit:4.12'
-=======
-
+    
     testCompile "com.typesafe.akka:akka-testkit_$scalaVersion:2.5.14"
     testCompile "org.scalatest:scalatest_$scalaVersion:3.0.4"
->>>>>>> a4923e12
 }