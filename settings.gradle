rootProject.name = 'usi'

include 'interfaces'
include 'core'
<<<<<<< HEAD
include 'mesos-client'
=======
include 'metrics'
include 'metrics-dropwizard'
>>>>>>> 2dbdbd63

/* example projects*/
include 'hello-world'
project(':hello-world').projectDir = new File('examples/hello-world')<|MERGE_RESOLUTION|>--- conflicted
+++ resolved
@@ -2,12 +2,9 @@
 
 include 'interfaces'
 include 'core'
-<<<<<<< HEAD
 include 'mesos-client'
-=======
 include 'metrics'
 include 'metrics-dropwizard'
->>>>>>> 2dbdbd63
 
 /* example projects*/
 include 'hello-world'
