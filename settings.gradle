rootProject.name = 'usi'

include 'core'
include 'core-models'
<<<<<<< HEAD
include 'persistence'
=======
include 'mesos-client'
include 'metrics'
include 'metrics-dropwizard'
>>>>>>> 073bcc99

/* example projects*/
include 'hello-world'
project(':hello-world').projectDir = new File('examples/hello-world')<|MERGE_RESOLUTION|>--- conflicted
+++ resolved
@@ -2,13 +2,10 @@
 
 include 'core'
 include 'core-models'
-<<<<<<< HEAD
-include 'persistence'
-=======
 include 'mesos-client'
 include 'metrics'
 include 'metrics-dropwizard'
->>>>>>> 073bcc99
+include 'persistence'
 
 /* example projects*/
 include 'hello-world'
