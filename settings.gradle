rootProject.name = 'usi'

include 'core'
<<<<<<< HEAD
include 'core-models'
=======
include 'metrics'
include 'metrics-dropwizard'
>>>>>>> 2dbdbd63

/* example projects*/
include 'hello-world'
project(':hello-world').projectDir = new File('examples/hello-world')<|MERGE_RESOLUTION|>--- conflicted
+++ resolved
@@ -1,12 +1,10 @@
 rootProject.name = 'usi'
 
 include 'core'
-<<<<<<< HEAD
 include 'core-models'
-=======
+
 include 'metrics'
 include 'metrics-dropwizard'
->>>>>>> 2dbdbd63
 
 /* example projects*/
 include 'hello-world'
