package com.mesosphere.usi.core.models

<<<<<<< HEAD
import com.mesosphere.usi.core.models.faultdomain.{DomainFilter, HomeRegionFilter}
import com.mesosphere.usi.core.models.constraints.{AgentFilter, DefaultAgentFilter}
=======
import com.mesosphere.usi.core.models.faultdomain.DomainFilter
>>>>>>> 63cfbb01
import com.mesosphere.usi.core.models.template.RunTemplate

/**
  * Scheduler logic state indicating that some action still needs to be done some pod [[RunningPodSpec]] or
  * [[TerminalPodSpec]]
  */
sealed trait PodSpec {
  val id: PodId
  def shouldBeTerminal: Boolean
}

/**
  * Used by the scheduler to track that a pod needs to be killed
  * @param id
  */
case class TerminalPodSpec(id: PodId) extends PodSpec {
  override def shouldBeTerminal: Boolean = true
}

/**
  * Used by the scheduler to track that a pod pod should be launched (and, isn't yet.)
  *
  * Pods are launched at-most-once.
  *
  * @param id Id of the pod
  * @param runSpec WIP the thing to run, and resource requirements, etc.
  * @param domainFilter  Specifies on which [[http://mesos.apache.org/documentation/latest/fault-domains/ fault domains]]
  *                      the pod will be launched.
  */
<<<<<<< HEAD
case class RunningPodSpec(
    id: PodId,
    runSpec: RunTemplate,
    domainFilter: DomainFilter = HomeRegionFilter,
    agentFilter: AgentFilter = DefaultAgentFilter)
    extends PodSpec {
=======
case class RunningPodSpec(id: PodId, runSpec: RunTemplate, domainFilter: DomainFilter) extends PodSpec {
>>>>>>> 63cfbb01
  override def shouldBeTerminal: Boolean = false
}<|MERGE_RESOLUTION|>--- conflicted
+++ resolved
@@ -1,11 +1,7 @@
 package com.mesosphere.usi.core.models
 
-<<<<<<< HEAD
+import com.mesosphere.usi.core.models.constraints.{AgentFilter, DefaultAgentFilter}
 import com.mesosphere.usi.core.models.faultdomain.{DomainFilter, HomeRegionFilter}
-import com.mesosphere.usi.core.models.constraints.{AgentFilter, DefaultAgentFilter}
-=======
-import com.mesosphere.usi.core.models.faultdomain.DomainFilter
->>>>>>> 63cfbb01
 import com.mesosphere.usi.core.models.template.RunTemplate
 
 /**
@@ -35,15 +31,11 @@
   * @param domainFilter  Specifies on which [[http://mesos.apache.org/documentation/latest/fault-domains/ fault domains]]
   *                      the pod will be launched.
   */
-<<<<<<< HEAD
 case class RunningPodSpec(
     id: PodId,
     runSpec: RunTemplate,
     domainFilter: DomainFilter = HomeRegionFilter,
     agentFilter: AgentFilter = DefaultAgentFilter)
     extends PodSpec {
-=======
-case class RunningPodSpec(id: PodId, runSpec: RunTemplate, domainFilter: DomainFilter) extends PodSpec {
->>>>>>> 63cfbb01
   override def shouldBeTerminal: Boolean = false
 }