--- conflicted
+++ resolved
@@ -101,12 +101,8 @@
   val podId = PodId(s"hello-world.${UUID.randomUUID()}")
   val runSpec = RunSpec(
     resourceRequirements = List(ScalarRequirement.cpus(0.1), ScalarRequirement.memory(32)),
-<<<<<<< HEAD
-    shellCommand = """echo "Hello, world" && sleep 3600""",
+    shellCommand = """echo "Hello, world" && sleep 123456789""",
     role = "test"
-=======
-    shellCommand = """echo "Hello, world" && sleep 123456789"""
->>>>>>> 44bf0877
   )
   val podSpec = PodSpec(
     id = podId,
