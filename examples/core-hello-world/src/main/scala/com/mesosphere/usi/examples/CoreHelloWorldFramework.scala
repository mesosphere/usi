--- conflicted
+++ resolved
@@ -42,113 +42,7 @@
   *  Good to test against local Mesos.
   *
   */
-<<<<<<< HEAD
-class CoreHelloWorldFramework(conf: Config) extends StrictLogging {
-  implicit val system = ActorSystem()
-  implicit val mat = ActorMaterializer()
-  implicit val ec = system.dispatcher
-
-  val settings = MesosClientSettings(conf.getString("master-url"))
-  val frameworkInfo = FrameworkInfo
-    .newBuilder()
-    .setUser(
-      new SystemProperties()
-        .get("user.name")
-        .getOrElse(throw new IllegalArgumentException("A local user is needed to launch Mesos tasks")))
-    .setName("CoreHelloWorldExample")
-    .addRoles("test")
-    .addCapabilities(FrameworkInfo.Capability.newBuilder().setType(FrameworkInfo.Capability.Type.MULTI_ROLE))
-    .setFailoverTimeout(0d)
-    .build()
-
-  val client: MesosClient = Await.result(MesosClient(settings, frameworkInfo).runWith(Sink.head), 10.seconds)
-
-  /**
-    * The signature of the [[schedulerFlow]] might look scary at the first glance (and sometimes even at second) but it is
-    * at the core (!) of any framework. Basically it is a Flow that [[SpecUpdated]] events as input and produces
-    * [[StateEvent]] as an output.
-    *
-    * +--------------------+         +-----------------------+        +-----------------------+
-    * |                    |         |                       |        |                       |
-    * |     SpecUpdated    |         |                       |        |      StateEvent       |
-    * |                    +--------->  Core SchedulerFlow   +-------->                       |
-    * |   new and updated  |         |                       |        | replicated Pod, Agent |
-    * |       PodSpecs     |         |                       |        | and Reservations state|
-    * +--------------------+         +-----------------------+        +-----------------------+
-    *
-    *
-    * In a nutshell: frameworks sends [[PodSpec]] updates down the flow and receives [[StateEvent]]s when things
-    * change. So why is the input parameter of that Flow not simply a [[SpecUpdated]] but a tuple of
-    * [[SpecsSnapshot]] and Source[[SpecUpdated]]? This is because the first message sent to the scheduler
-    * by the framework should be a snapshot of all PodSpecs known to the framework - a [[SpecsSnapshot]]. Internally
-    * this will trigger [task reconciliation](http://mesos.apache.org/documentation/latest/reconciliation/) by the
-    * scheduler.
-    *
-    * The same logic applies for the output parameter of the scheduler Flow - it's a tuple of [[StateSnapshot]] and a
-    * Source of [[StateEvent]], which means that the first state event received by the framework will be a
-    * snapshot of all reconciled tasks states, followed by a individual updates.
-    *
-    * For more about the scheduler flow see [[Scheduler]] class documentation.
-    *
-    */
-  val schedulerFlow
-    : Flow[(SpecsSnapshot, Source[SpecUpdated, Any]), (StateSnapshot, Source[StateEvent, Any]), NotUsed] =
-    Scheduler.fromClient(client)
-
-  // Lets construct the initial specs snapshot which will contain our hello-world PodSpec. For that we generate
-  // - a unique PodId
-  // - a RunSpec with minimal resource requirements and hello-world shell command
-  // - a snapshot containing our PodSpec
-  val podId = PodId(s"hello-world.${UUID.randomUUID()}")
-  val runSpec = RunSpec(
-    resourceRequirements = List(ScalarRequirement.cpus(0.1), ScalarRequirement.memory(32)),
-    shellCommand = """echo "Hello, world" && sleep 123456789""",
-    role = "test"
-  )
-  val podSpec = PodSpec(
-    id = podId,
-    goal = Goal.Running,
-    runSpec = runSpec
-  )
-
-  val specsSnapshot = SpecsSnapshot(
-    podSpecs = Seq(podSpec),
-    reservationSpecs = Seq.empty
-  )
-
-  Source
-  // A trick to make our stream run, even after the initial element (snapshot) is consumed. We use Source.maybe
-  // which emits a materialized promise which when completed with a Some, that value will be produced downstream,
-  // followed by completion. To avoid stream completion we never complete the promise but prepend the stream with
-  // our snapshot together with an empty source for subsequent SpecUpdates (which we're not going to send)
-  //
-  // Note: this is hardly realistic since an orchestrator will need to react to StateEvents by sending SpecUpdates
-  // to the scheduler. We're making our lives easier by ignoring this part for now - all we care about is to start
-  // a "hello-world" task once.
-  .maybe
-    .prepend(Source.single(specsSnapshot))
-    .map(snapshot => (snapshot, Source.empty))
-    // Here our initial snapshot is going to the scheduler flow
-    .via(schedulerFlow)
-    // We flatten the output of the scheduler flow which is a tuple of an initial snapshot and a source of all
-    // later updates, into one stream where the first element is the snapshot and all later elements are single
-    // state events. This makes the event handling a simple match-case
-    .flatMapConcat {
-      case (snapshot, updates) =>
-        updates.prepend(Source.single(snapshot))
-    }
-    .map {
-      // Main state event handler. We log happy events and exit if something goes wrong
-      case PodStatusUpdated(id, Some(PodStatus(_, taskStatuses))) =>
-        import TaskState._
-        def activeTask(status: TaskStatus) = Seq(TASK_STAGING, TASK_STARTING, TASK_RUNNING).contains(status.getState)
-
-        // We're only interested in the happy task statuses for our pod
-        val failedTasks = taskStatuses.filterNot { case (id, status) => activeTask(status) }
-        assert(failedTasks.isEmpty, s"Found failed tasks: $failedTasks, can't handle them now so will terminate")
-=======
 case class CoreHelloWorldFramework(frameworkId: FrameworkID, killSwitch: KillSwitch)
->>>>>>> 0acccf14
 
 object CoreHelloWorldFramework extends StrictLogging {
 
@@ -214,7 +108,7 @@
       *
       */
     val schedulerFlow
-      : Flow[(SpecsSnapshot, Source[SpecUpdated, Any]), (StateSnapshot, Source[StateEvent, Any]), NotUsed] =
+    : Flow[(SpecsSnapshot, Source[SpecUpdated, Any]), (StateSnapshot, Source[StateEvent, Any]), NotUsed] =
       Scheduler.fromClient(client)
 
     // Lets construct the initial specs snapshot which will contain our hello-world PodSpec. For that we generate
@@ -224,7 +118,8 @@
     val podId = PodId(s"hello-world.${UUID.randomUUID()}")
     val runSpec = RunSpec(
       resourceRequirements = List(ScalarRequirement.cpus(0.1), ScalarRequirement.memory(32)),
-      shellCommand = """echo "Hello, world" && sleep 123456789"""
+      shellCommand = """echo "Hello, world" && sleep 123456789""",
+      role = "test"
     )
     val podSpec = PodSpec(
       id = podId,
@@ -254,9 +149,9 @@
       // later updates, into one stream where the first element is the snapshot and all later elements are single
       // state events. This makes the event handling a simple match-case
       .flatMapConcat {
-        case (snapshot, updates) =>
-          updates.prepend(Source.single(snapshot))
-      }
+      case (snapshot, updates) =>
+        updates.prepend(Source.single(snapshot))
+    }
       .map {
         // Main state event handler. We log happy events and exit if something goes wrong
         case PodStatusUpdated(id, Some(PodStatus(_, taskStatuses))) =>
