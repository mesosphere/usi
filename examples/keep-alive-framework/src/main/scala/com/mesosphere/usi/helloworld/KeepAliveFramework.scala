--- conflicted
+++ resolved
@@ -7,26 +7,18 @@
 import akka.stream.scaladsl.{BroadcastHub, Keep, MergeHub}
 import com.mesosphere.mesos.client.MesosClient
 import com.mesosphere.usi.core.Scheduler
-<<<<<<< HEAD
+import com.mesosphere.usi.core.conf.SchedulerSettings
 import com.mesosphere.usi.helloworld.http.Routes
 import com.mesosphere.usi.helloworld.keepalive.KeepAliveWatcher
 import com.mesosphere.usi.helloworld.runspecs.{InMemoryInstanceTracker, InMemoryServiceController}
-=======
-import com.mesosphere.usi.core.conf.SchedulerSettings
-import com.mesosphere.usi.core.models._
->>>>>>> 12c7c987
 import com.mesosphere.utils.persistence.InMemoryPodRecordRepository
 import com.typesafe.config.{Config, ConfigFactory}
 import com.typesafe.scalalogging.StrictLogging
 
-<<<<<<< HEAD
 import scala.concurrent.duration.Duration
 import scala.concurrent.{Await, Promise}
-import scala.concurrent.ExecutionContextExecutor
-=======
 import scala.concurrent.{Await, ExecutionContextExecutor}
 import scala.concurrent.duration._
->>>>>>> 12c7c987
 
 class KeepAliveFramework(conf: Config) extends StrictLogging {
 
@@ -36,42 +28,6 @@
 
   val client: MesosClient = new KeepAliveMesosClientFactory(conf).client
 
-<<<<<<< HEAD
-=======
-  val runSpec: RunTemplate = KeepAlivePodSpecHelper.runSpec
-
-  val specsSnapshot: List[RunningPodSpec] =
-    KeepAlivePodSpecHelper.specsSnapshot(conf.getInt("keep-alive-framework.tasks-started"))
-
-  // KeepAliveWatcher looks for a terminal task and then restarts the whole pod.
-  val keepAliveWatcher: Flow[StateEventOrSnapshot, SchedulerCommand, NotUsed] = Flow[StateEventOrSnapshot].mapConcat {
-    // Main state event handler. We log happy events and restart the pod if something goes wrong
-    case s: StateSnapshot =>
-      logger.info(s"Initial state snapshot: $s")
-      Nil
-
-    case PodStatusUpdatedEvent(id, Some(PodStatus(_, taskStatuses))) =>
-      import TaskState._
-      def activeTask(status: TaskStatus) = Seq(TASK_STAGING, TASK_STARTING, TASK_RUNNING).contains(status.getState)
-      // We're only interested in the bad task statuses for our pod
-      val failedTasks = taskStatuses.filterNot { case (id, status) => activeTask(status) }
-      if (failedTasks.nonEmpty) {
-        logger.info(s"Restarting Pod $id")
-        val newId = KeepAlivePodSpecHelper.createNewIncarnationId(id)
-        List(
-          ExpungePod(id), // Remove the currentPod
-          LaunchPod(newId, runSpec) // Launch the new pod
-        )
-      } else {
-        Nil
-      }
-
-    case e =>
-      logger.warn(s"Unhandled event: $e") // we ignore everything else for now
-      Nil
-  }
-
->>>>>>> 12c7c987
   val podRecordRepository = InMemoryPodRecordRepository()
 
   val (stateSnapshot, source, sink) =
