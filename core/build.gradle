--- conflicted
+++ resolved
@@ -1,8 +1,5 @@
 dependencies {
-<<<<<<< HEAD
-    compile project(':interfaces')
+    compile project(':core-models')
+
     compile 'com.typesafe.akka:akka-stream_2.12:2.5.19'
-=======
-    compile project(':core-models')
->>>>>>> 93976c3a
 }