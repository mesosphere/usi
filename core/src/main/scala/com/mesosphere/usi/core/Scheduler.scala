package com.mesosphere.usi.core

<<<<<<< HEAD
import akka.NotUsed
import akka.stream.{BidiShape, FlowShape, Materializer}
import akka.stream.scaladsl.{BidiFlow, Broadcast, Flow, GraphDSL, Sink, Source}
=======
import akka.{Done, NotUsed}
import akka.stream.scaladsl.{BidiFlow, Broadcast, Flow, GraphDSL, Sink, SinkQueueWithCancel, Source}
import akka.stream.{BidiShape, FlowShape, KillSwitches, Materializer, OverflowStrategy, QueueOfferResult}
>>>>>>> 217b549e
import com.mesosphere.mesos.client.{MesosCalls, MesosClient}
import com.mesosphere.usi.core.models.{
  PodRecordUpdated,
  SpecEvent,
  SpecUpdated,
  SpecsSnapshot,
  StateEvent,
  StateSnapshot,
}
import com.mesosphere.usi.repository.PodRecordRepository
import org.apache.mesos.v1.Protos.FrameworkInfo
import org.apache.mesos.v1.scheduler.Protos.{Call => MesosCall, Event => MesosEvent}
import scala.collection.JavaConverters._
import scala.concurrent.{Future, Promise}
import scala.util.{Failure, Success}

/**
  * Provides the scheduler graph component. The component has two inputs, and two outputs:
  *
  * Input:
  * 1) SpecInput - Used to replicate the specification state from the framework implementation to the USI SchedulerLogic;
  *    First, a spec snapshot, followed by spec updates.
  * 2) MesosEvents - Events from Mesos; offers, task status updates, etc.
  *
  * Output:
  * 1) StateEvents - Used to replicate the state of pods, agents, and reservations to the framework
  *    First, a scheduler state snapshot, followed by state updates.
  * 2) MesosCalls - Actions, such as revive, kill, accept offer, etc., used to realize the specification.
  *
  * Fully wired, the graph looks like this at a high-level view:
  * {{{
  *
  *                                                 *** SCHEDULER ***
  *                    +------------------------------------------------------------------------+
  *                    |                                                                        |
  *                    |  +------------------+           +-------------+        StateOutput     |
  *        SpecInput   |  |                  |           |             |     /------------------>----> (framework)
  * (framework) >------>-->                  | Scheduler |             |    /                   |
  *                    |  |                  |  Events   |             |   /                    |
  *                    |  |  SchedulerLogic  o-----------> Persistence o--+                     |
  *                    |  |                  |           |             |   \                    |
  *       MesosEvents  |  |                  |           |             |    \   MesosCalls      |
  *       /------------>-->                  |           |             |     \------------------>
  *      /             |  |                  |           |             |                        |\
  *     /              |  +------------------+           +-------------+                        | \
  *    /               |                                                                        |  \
  *   |                +------------------------------------------------------------------------+  |
  *    \                                                                                           |
  *     \                               +----------------------+                                  /
  *      \                              |                      |                                 /
  *       \-----------------------------<        Mesos         <---------------------------------
  *                                     |                      |
  *                                     +----------------------+
  * }}}
  */
object Scheduler {
  type SpecInput = (SpecsSnapshot, Source[SpecUpdated, Any])

  type StateOutput = (StateSnapshot, Source[StateEvent, Any])

<<<<<<< HEAD
  def fromSnapshot(specsSnapshot: SpecsSnapshot, client: MesosClient, podRecordRepository: PodRecordRepository)(
      implicit materializer: Materializer): Flow[SpecUpdated, StateOutput, NotUsed] =
    Flow[SpecUpdated]
      .prefixAndTail(0)
      .map { case (_, rest) => specsSnapshot -> rest }
      .via(fromClient(client, podRecordRepository))

  def fromClient(
      client: MesosClient,
      podRecordRepository: PodRecordRepository
  )(implicit materializer: Materializer): Flow[SpecInput, StateOutput, NotUsed] = {
=======
  def fromSnapshot(specsSnapshot: SpecsSnapshot, client: MesosClient): Flow[SpecUpdated, StateOutput, NotUsed] =
    Flow[SpecUpdated].prefixAndTail(0).map { case (_, rest) => specsSnapshot -> rest }.via(fromClient(client))

  def asFlow(specsSnapshot: SpecsSnapshot, client: MesosClient)(
      implicit materializer: Materializer): Future[(StateSnapshot, Flow[SpecUpdated, StateEvent, NotUsed])] = {

    implicit val ec = scala.concurrent.ExecutionContext.Implicits.global //only for ultra-fast non-blocking onComplete

    val (snap, source, sink) = asSourceAndSink(specsSnapshot, client)

    snap.map { snapshot =>
      (snapshot, Flow.fromSinkAndSourceCoupled(sink, source))
    }

  }

  /**
    * Represents the scheduler as a Sink and Source.
    *
    * This method will materialize the scheduler first, then Sink and Source can be materialized independently, but only once.
    *
    * @param specsSnapshot Snapshot of the current specs
    * @return Snapshot of the current state, as well as Source which produces StateEvents and Sink which accepts SpecEvents
    */
  def asSourceAndSink(specsSnapshot: SpecsSnapshot, client: MesosClient)(
      implicit mat: Materializer): (Future[StateSnapshot], Source[StateEvent, NotUsed], Sink[SpecUpdated, NotUsed]) = {
    val flow = fromClient(client)
    asSourceAndSink(specsSnapshot, flow)(mat)
  }

  def asSourceAndSink(specsSnapshot: SpecsSnapshot, schedulerFlow: Flow[SpecInput, StateOutput, NotUsed])(
      implicit mat: Materializer): (Future[StateSnapshot], Source[StateEvent, NotUsed], Sink[SpecUpdated, NotUsed]) = {

    implicit val ec = scala.concurrent.ExecutionContext.Implicits.global //only for ultra-fast non-blocking onComplete

    val (stateQueue, stateSource) = Source.queue[StateEvent](1, OverflowStrategy.backpressure).preMaterialize()

    val (specQueue, specSink) = Sink.queue[SpecUpdated]().preMaterialize()

    val stateSnapshotPromise = Promise[StateSnapshot]()

    val killSwitch = KillSwitches.shared("SchedulerAdapter.asSourceAndSink")

    // We need to handle the case when the source is canceled or failed
    stateQueue.watchCompletion().onComplete {
      case Success(_) =>
        killSwitch.shutdown()
      case Failure(cause) =>
        killSwitch.abort(cause)
    }

    def sourceFromSinkQueue[T](queue: SinkQueueWithCancel[T]): Source[T, NotUsed] = {
      Source
        .unfoldResourceAsync[T, SinkQueueWithCancel[T]](
          create = () => Future.successful(queue),
          read = queue => queue.pull(),
          close = queue =>
            Future.successful {
              killSwitch.shutdown()
              queue.cancel()
              Done
          })
    }

    Source.maybe.prepend {
      val events = sourceFromSinkQueue(specQueue)
        .watchTermination() {
          case (_, completionSignal) =>
            completionSignal.onComplete {
              case Success(_) =>
                killSwitch.shutdown()
              case Failure(cause) =>
                killSwitch.abort(cause)
            }
        }

      Source.single(specsSnapshot -> events)
    }.via(schedulerFlow)
      .flatMapConcat {
        case (snapshot, updates) =>
          stateSnapshotPromise.trySuccess(snapshot)
          updates.watchTermination() {
            case (_, cancellationSignal) =>
              cancellationSignal.onComplete {
                case Success(_) =>
                  killSwitch.shutdown()
                case Failure(cause) =>
                  killSwitch.abort(cause)
              }
          }
      }
      .mapAsync(1)(stateQueue.offer)
      .map {
        case QueueOfferResult.Enqueued =>
        case QueueOfferResult.QueueClosed =>
          killSwitch.shutdown()
        case QueueOfferResult.Failure(cause) =>
          killSwitch.abort(cause)
        case QueueOfferResult.Dropped => // we shouldn't receive that at all because OverflowStrategy.backpressure
          throw new RuntimeException("Unexpected QueueOfferResult.Dropped element")
      }
      .runWith(Sink.ignore)

    val sourceWithKillSwitch = stateSource
      .watchTermination() {
        case (materializedValue, cancellationSignal) =>
          cancellationSignal.onComplete {
            case Success(_) =>
              killSwitch.shutdown()
            case Failure(cause) =>
              killSwitch.abort(cause)
          }
          materializedValue
      }
      .via(killSwitch.flow)

    val sinkWithKillSwitch = Flow[SpecUpdated]
      .watchTermination() {
        case (materializedValue, cancellationSignal) =>
          cancellationSignal.onComplete {
            case Success(_) =>
              killSwitch.shutdown()
            case Failure(cause) =>
              killSwitch.abort(cause)
          }
          materializedValue
      }
      .via(killSwitch.flow)
      .to(specSink)

    (stateSnapshotPromise.future, sourceWithKillSwitch, sinkWithKillSwitch)

  }

  def fromClient(client: MesosClient): Flow[SpecInput, StateOutput, NotUsed] = {
>>>>>>> 217b549e
    if (!isMultiRoleFramework(client.frameworkInfo)) {
      throw new IllegalArgumentException(
        "USI scheduler provides support for MULTI_ROLE frameworks only. " +
          "Please provide a MesosClient with FrameworkInfo that has capability MULTI_ROLE")
    }
    fromFlow(client.calls, podRecordRepository, Flow.fromSinkAndSource(client.mesosSink, client.mesosSource))
  }

  def fromFlow(
      mesosCallFactory: MesosCalls,
      podRecordRepository: PodRecordRepository,
      mesosFlow: Flow[MesosCall, MesosEvent, Any]
  )(implicit materializer: Materializer): Flow[SpecInput, StateOutput, NotUsed] = {
    Flow.fromGraph {
      GraphDSL.create(unconnectedGraph(mesosCallFactory, podRecordRepository), mesosFlow)((_, _) => NotUsed) {
        implicit builder =>
          { (graph, mesos) =>
            import GraphDSL.Implicits._

            mesos ~> graph.in2
            graph.out2 ~> mesos

            FlowShape(graph.in1, graph.out1)
          }
      }
    }
  }

  /**
    * We express an interface of receiving a snapshot, followed by a series of events, to guide consumers of USI down a
    * proper implementation path. A SpecSnapshot should be the very first thing that the USI Scheduler receives from the
    * Framework implementation.
    *
    * However, for convenience in working with streams, internally we deal with a single stream of SpecEvents.
    */
  private val specInputFlatteningFlow: Flow[SpecInput, SpecEvent, NotUsed] = Flow[SpecInput].flatMapConcat {
    case (snapshot, rest) =>
      rest.prepend(Source.single(snapshot))
  }

  private val stateOutputBreakoutFlow: Flow[StateEvent, StateOutput, NotUsed] = Flow[StateEvent].prefixAndTail(1).map {
    case (Seq(snapshot), stateEvents) =>
      val stateSnapshot = snapshot match {
        case x: StateSnapshot => x
        case _ => throw new IllegalStateException("First event is allowed to be only a state snapshot")
      }
      val stateUpdates = stateEvents.map {
        case _: StateSnapshot =>
          throw new IllegalStateException("Only the first event is allowed to be a state snapshot")
        case event => event
      }
      (stateSnapshot, stateUpdates)
  }

  private[core] def unconnectedGraph(
      mesosCallFactory: MesosCalls,
      podRecordRepository: PodRecordRepository
  )(implicit materializer: Materializer): BidiFlow[SpecInput, StateOutput, MesosEvent, MesosCall, NotUsed] = {
    val schedulerLogicGraph = new SchedulerLogicGraph(mesosCallFactory, podRecordRepository.readAll())
    BidiFlow.fromGraph {
      GraphDSL.create(schedulerLogicGraph) { implicit builder => (schedulerLogic) =>
        {
          import GraphDSL.Implicits._

          val broadcast = builder.add(Broadcast[SchedulerEvents](2, eagerCancel = true))
          val specInputFlattening = builder.add(specInputFlatteningFlow)
          val stateOutputBreakout = builder.add(stateOutputBreakoutFlow)

          val persistenceStorageFlow = builder.add(persistenceFlow(podRecordRepository))
          specInputFlattening ~> schedulerLogic.in0
          schedulerLogic.out ~> persistenceStorageFlow ~> broadcast.in

          val mesosCalls = broadcast.out(0).mapConcat { frameResult =>
            frameResult.mesosCalls
          }
          val stateEvents = broadcast.out(1).mapConcat { frameResult =>
            frameResult.stateEvents
          }

          stateEvents ~> stateOutputBreakout

          BidiShape.apply(specInputFlattening.in, stateOutputBreakout.outlet, schedulerLogic.in1, mesosCalls.outlet)
        }
      }
    }
  }

  val PipeliningLimit = 128

  private[core] def persistenceFlow(
      podRecordRepository: PodRecordRepository
  )(implicit materializer: Materializer): Flow[SchedulerEvents, SchedulerEvents, NotUsed] = {
    Flow[SchedulerEvents].mapAsync(1) { events =>
      Source(events.stateEvents).collect {
        case PodRecordUpdated(_, Some(podRecord)) => podRecordRepository.store(podRecord)
        case PodRecordUpdated(podId, None) => podRecordRepository.delete(podId)
      }.mapAsync(PipeliningLimit)(identity)
        .runWith(Sink.ignore)
        .map(_ => events)(CallerThreadExecutionContext.context)
    }
  }

  private def isMultiRoleFramework(frameworkInfo: FrameworkInfo): Boolean =
    frameworkInfo.getCapabilitiesList.asScala.exists(_.getType == FrameworkInfo.Capability.Type.MULTI_ROLE)
}<|MERGE_RESOLUTION|>--- conflicted
+++ resolved
@@ -1,14 +1,8 @@
 package com.mesosphere.usi.core
 
-<<<<<<< HEAD
-import akka.NotUsed
-import akka.stream.{BidiShape, FlowShape, Materializer}
-import akka.stream.scaladsl.{BidiFlow, Broadcast, Flow, GraphDSL, Sink, Source}
-=======
 import akka.{Done, NotUsed}
 import akka.stream.scaladsl.{BidiFlow, Broadcast, Flow, GraphDSL, Sink, SinkQueueWithCancel, Source}
 import akka.stream.{BidiShape, FlowShape, KillSwitches, Materializer, OverflowStrategy, QueueOfferResult}
->>>>>>> 217b549e
 import com.mesosphere.mesos.client.{MesosCalls, MesosClient}
 import com.mesosphere.usi.core.models.{
   PodRecordUpdated,
@@ -69,28 +63,25 @@
 
   type StateOutput = (StateSnapshot, Source[StateEvent, Any])
 
-<<<<<<< HEAD
-  def fromSnapshot(specsSnapshot: SpecsSnapshot, client: MesosClient, podRecordRepository: PodRecordRepository)(
-      implicit materializer: Materializer): Flow[SpecUpdated, StateOutput, NotUsed] =
+  def fromSnapshot(
+      specsSnapshot: SpecsSnapshot,
+      client: MesosClient,
+      podRecordRepository: PodRecordRepository
+  )(implicit materializer: Materializer): Flow[SpecUpdated, StateOutput, NotUsed] =
     Flow[SpecUpdated]
       .prefixAndTail(0)
       .map { case (_, rest) => specsSnapshot -> rest }
       .via(fromClient(client, podRecordRepository))
 
-  def fromClient(
+  def asFlow(
+      specsSnapshot: SpecsSnapshot,
       client: MesosClient,
       podRecordRepository: PodRecordRepository
-  )(implicit materializer: Materializer): Flow[SpecInput, StateOutput, NotUsed] = {
-=======
-  def fromSnapshot(specsSnapshot: SpecsSnapshot, client: MesosClient): Flow[SpecUpdated, StateOutput, NotUsed] =
-    Flow[SpecUpdated].prefixAndTail(0).map { case (_, rest) => specsSnapshot -> rest }.via(fromClient(client))
-
-  def asFlow(specsSnapshot: SpecsSnapshot, client: MesosClient)(
-      implicit materializer: Materializer): Future[(StateSnapshot, Flow[SpecUpdated, StateEvent, NotUsed])] = {
+  )(implicit materializer: Materializer): Future[(StateSnapshot, Flow[SpecUpdated, StateEvent, NotUsed])] = {
 
     implicit val ec = scala.concurrent.ExecutionContext.Implicits.global //only for ultra-fast non-blocking onComplete
 
-    val (snap, source, sink) = asSourceAndSink(specsSnapshot, client)
+    val (snap, source, sink) = asSourceAndSink(specsSnapshot, client, podRecordRepository)
 
     snap.map { snapshot =>
       (snapshot, Flow.fromSinkAndSourceCoupled(sink, source))
@@ -106,14 +97,19 @@
     * @param specsSnapshot Snapshot of the current specs
     * @return Snapshot of the current state, as well as Source which produces StateEvents and Sink which accepts SpecEvents
     */
-  def asSourceAndSink(specsSnapshot: SpecsSnapshot, client: MesosClient)(
-      implicit mat: Materializer): (Future[StateSnapshot], Source[StateEvent, NotUsed], Sink[SpecUpdated, NotUsed]) = {
-    val flow = fromClient(client)
+  def asSourceAndSink(
+      specsSnapshot: SpecsSnapshot,
+      client: MesosClient,
+      podRecordRepository: PodRecordRepository
+  )(implicit mat: Materializer): (Future[StateSnapshot], Source[StateEvent, NotUsed], Sink[SpecUpdated, NotUsed]) = {
+    val flow = fromClient(client, podRecordRepository)
     asSourceAndSink(specsSnapshot, flow)(mat)
   }
 
-  def asSourceAndSink(specsSnapshot: SpecsSnapshot, schedulerFlow: Flow[SpecInput, StateOutput, NotUsed])(
-      implicit mat: Materializer): (Future[StateSnapshot], Source[StateEvent, NotUsed], Sink[SpecUpdated, NotUsed]) = {
+  def asSourceAndSink(
+      specsSnapshot: SpecsSnapshot,
+      schedulerFlow: Flow[SpecInput, StateOutput, NotUsed]
+  )(implicit mat: Materializer): (Future[StateSnapshot], Source[StateEvent, NotUsed], Sink[SpecUpdated, NotUsed]) = {
 
     implicit val ec = scala.concurrent.ExecutionContext.Implicits.global //only for ultra-fast non-blocking onComplete
 
@@ -216,8 +212,10 @@
 
   }
 
-  def fromClient(client: MesosClient): Flow[SpecInput, StateOutput, NotUsed] = {
->>>>>>> 217b549e
+  def fromClient(
+      client: MesosClient,
+      podRecordRepository: PodRecordRepository
+  )(implicit materializer: Materializer): Flow[SpecInput, StateOutput, NotUsed] = {
     if (!isMultiRoleFramework(client.frameworkInfo)) {
       throw new IllegalArgumentException(
         "USI scheduler provides support for MULTI_ROLE frameworks only. " +
