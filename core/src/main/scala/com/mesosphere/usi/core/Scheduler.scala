--- conflicted
+++ resolved
@@ -3,15 +3,9 @@
 import akka.NotUsed
 import akka.stream.scaladsl.{BidiFlow, Broadcast, Flow, GraphDSL, Source}
 import akka.stream.{BidiShape, FlowShape}
-<<<<<<< HEAD
-import com.mesosphere._
-import com.mesosphere.usi.core.models.{Mesos, SpecEvent, StateEvent}
-import scala.concurrent.Future
-=======
 import com.mesosphere.mesos.client.{MesosCalls, MesosClient}
 import com.mesosphere.usi.core.models.{SpecEvent, SpecUpdated, SpecsSnapshot, StateEvent, StateSnapshot, StateUpdated}
 import org.apache.mesos.v1.scheduler.Protos.{Call => MesosCall, Event => MesosEvent}
->>>>>>> 9ce31f7e
 
 /*
  * Provides the scheduler graph component. The component has two inputs, and two outputs:
@@ -50,17 +44,6 @@
  *                                     |                      |
  *                                     +----------------------+
  */
-<<<<<<< HEAD
-object Scheduler extends ImplicitStrictLogging {
-
-  case class MesosConnection(mesosHostName: String)
-
-  def connect(mesosHostName: String): Future[(MesosConnection, Flow[SpecEvent, StateEvent, NotUsed])] = {
-    logger.info(s"Connecting to $mesosHostName")(KvArgs("mesosHostName", mesosHostName))
-    val flow = Flow.fromGraph {
-      GraphDSL.create(Scheduler.unconnectedGraph, FakeMesos.flow)((_, _) => NotUsed) { implicit builder =>
-        { (graph, mockMesos) =>
-=======
 object Scheduler {
   type SpecInput = (SpecsSnapshot, Source[SpecUpdated, Any])
 
@@ -76,7 +59,6 @@
     Flow.fromGraph {
       GraphDSL.create(unconnectedGraph(mesosCallFactory), mesosFlow)((_, _) => NotUsed) { implicit builder =>
         { (graph, mesos) =>
->>>>>>> 9ce31f7e
           import GraphDSL.Implicits._
 
           mesos ~> graph.in2
