--- conflicted
+++ resolved
@@ -1,12 +1,6 @@
 package com.mesosphere.usi.core
 
-<<<<<<< HEAD
-import java.util.concurrent.TimeUnit
-
-import akka.stream.scaladsl.{BidiFlow, Broadcast, Flow, GraphDSL, Keep, Sink, Source}
-=======
 import akka.stream.scaladsl.{BidiFlow, Broadcast, Flow, GraphDSL, Sink, Source}
->>>>>>> 0fedfecc
 import akka.stream.{BidiShape, FlowShape, Materializer}
 import akka.{Done, NotUsed}
 import com.mesosphere.mesos.client.{MesosCalls, MesosClient}
@@ -58,24 +52,6 @@
   * }}}
   */
 object Scheduler {
-<<<<<<< HEAD
-  type StateOutput = (StateSnapshot, Source[StateEvent, Any])
-
-  def asFlow(client: MesosClient, podRecordRepository: PodRecordRepository, schedulerSettings: SchedulerSettings)(
-      implicit materializer: Materializer)
-    : Future[(StateSnapshot, Flow[SchedulerCommand, StateEventOrSnapshot, NotUsed])] = {
-
-    implicit val ec = ExecutionContext.global //only for ultra-fast non-blocking map
-
-    val (snap, source, sink) = asSourceAndSink(client, podRecordRepository, schedulerSettings)
-
-    snap.map { snapshot =>
-      (snapshot, Flow.fromSinkAndSourceCoupled(sink, source))
-    }
-  }
-=======
-  private val schedulerSettings = SchedulerSettings.fromConfig(ConfigFactory.load().getConfig("scheduler"))
->>>>>>> 0fedfecc
 
   /**
     * Represents the scheduler as a Sink and Source.
@@ -84,53 +60,22 @@
     *
     * @return Snapshot of the current state, as well as Source which produces StateEvents and Sink which accepts SpecEvents
     */
-<<<<<<< HEAD
   def asSourceAndSink(
       client: MesosClient,
       podRecordRepository: PodRecordRepository,
       schedulerSettings: SchedulerSettings)(implicit mat: Materializer)
-    : (Future[StateSnapshot], Source[StateEventOrSnapshot, NotUsed], Sink[SchedulerCommand, Future[Done]]) = {
-    val flow = fromClient(client, podRecordRepository, schedulerSettings)
-    asSourceAndSink(flow)(mat)
-  }
-
-  def asSourceAndSink(schedulerFlow: Flow[SchedulerCommand, StateOutput, NotUsed])(implicit mat: Materializer)
-    : (Future[StateSnapshot], Source[StateEventOrSnapshot, NotUsed], Sink[SchedulerCommand, Future[Done]]) = {
-
-    val ((commandInputSubscriber, subscriberCompleted), commandInputSource) =
-      Source.asSubscriber[SchedulerCommand].watchTermination()(Keep.both).preMaterialize()
-
-    val firstStateOutput = commandInputSource
-      .via(schedulerFlow)
-      .runWith(Sink.head)
-
-    val stateSnapshot = firstStateOutput.map { case (snapshot, _) => snapshot }(ExecutionContext.global)
-
-    val stateEvents = Source.fromFuture(firstStateOutput).flatMapConcat { case (_, events) => events }
-
-    (
-      stateSnapshot,
-      stateEvents,
-      Sink.fromSubscriber(commandInputSubscriber).mapMaterializedValue(_ => subscriberCompleted))
-  }
-
-  private[usi] def fromClient(
-      client: MesosClient,
-      podRecordRepository: PodRecordRepository,
-      schedulerSettings: SchedulerSettings): Flow[SchedulerCommand, StateOutput, NotUsed] = {
-=======
-  def asSourceAndSink(client: MesosClient, podRecordRepository: PodRecordRepository)(implicit mat: Materializer)
     : Future[(StateSnapshot, Source[StateEvent, NotUsed], Sink[SchedulerCommand, Future[Done]])] = {
-    fromClient(client, podRecordRepository).map {
+    fromClient(client, podRecordRepository, schedulerSettings).map {
       case (snapshot, flow) =>
         val (source, sink) = FlowHelpers.asSourceAndSink(flow)(mat)
         (snapshot, source, sink)
     }(CallerThreadExecutionContext.context)
   }
 
-  private[usi] def fromClient(client: MesosClient, podRecordRepository: PodRecordRepository)
-    : Future[(StateSnapshot, Flow[SchedulerCommand, StateEvent, NotUsed])] = {
->>>>>>> 0fedfecc
+  private[usi] def fromClient(
+      client: MesosClient,
+      podRecordRepository: PodRecordRepository,
+      schedulerSettings: SchedulerSettings): Future[(StateSnapshot, Flow[SchedulerCommand, StateEvent, NotUsed])] = {
     if (!isMultiRoleFramework(client.frameworkInfo)) {
       throw new IllegalArgumentException(
         "USI scheduler provides support for MULTI_ROLE frameworks only. " +
@@ -146,39 +91,9 @@
   private[usi] def fromFlow(
       mesosCallFactory: MesosCalls,
       podRecordRepository: PodRecordRepository,
-<<<<<<< HEAD
       mesosFlow: Flow[MesosCall, MesosEvent, Any],
-      schedulerSettings: SchedulerSettings): Flow[SchedulerCommand, StateOutput, NotUsed] = {
-    Flow.fromGraph {
-      GraphDSL.create(unconnectedGraph(mesosCallFactory, podRecordRepository, schedulerSettings), mesosFlow)((_, _) =>
-        NotUsed) { implicit builder =>
-        { (graph, mesos) =>
-          import GraphDSL.Implicits._
-
-          mesos ~> graph.in2
-          graph.out2 ~> mesos
-
-          FlowShape(graph.in1, graph.out1)
-        }
-      }
-    }
-  }
-
-  private val stateOutputBreakoutFlow: Flow[StateEventOrSnapshot, StateOutput, NotUsed] =
-    Flow[StateEventOrSnapshot].prefixAndTail(1).map {
-      case (Seq(snapshot), stateEvents) =>
-        val stateSnapshot = snapshot match {
-          case x: StateSnapshot => x
-          case _ => throw new IllegalStateException("First event is allowed to be only a state snapshot")
-        }
-        val stateUpdates = stateEvents.map {
-          case _: StateSnapshot =>
-            throw new IllegalStateException("Only the first event is allowed to be a state snapshot")
-          case event: StateEvent => event
-=======
-      mesosFlow: Flow[MesosCall, MesosEvent, Any])
-    : Future[(StateSnapshot, Flow[SchedulerCommand, StateEvent, NotUsed])] = {
-    unconnectedGraph(mesosCallFactory, podRecordRepository).map {
+      schedulerSettings: SchedulerSettings): Future[(StateSnapshot, Flow[SchedulerCommand, StateEvent, NotUsed])] = {
+    unconnectedGraph(mesosCallFactory, podRecordRepository, schedulerSettings).map {
       case (snapshot, graph) =>
         val flow = Flow.fromGraph {
           GraphDSL.create(graph, mesosFlow)((_, _) => NotUsed) { implicit builder =>
@@ -191,38 +106,15 @@
               FlowShape(graph.in1, graph.out1)
             }
           }
->>>>>>> 0fedfecc
         }
         snapshot -> flow
     }(CallerThreadExecutionContext.context)
   }
 
-<<<<<<< HEAD
   private[core] def unconnectedGraph(
       mesosCallFactory: MesosCalls,
       podRecordRepository: PodRecordRepository,
-      schedulerSettings: SchedulerSettings): BidiFlow[SchedulerCommand, StateOutput, MesosEvent, MesosCall, NotUsed] = {
-    val loadTimeout = Duration(schedulerSettings.persistenceLoadTimeout.getSeconds, TimeUnit.SECONDS)
-    val schedulerLogicGraph =
-      new SchedulerLogicGraph(mesosCallFactory, loadPodRecords(podRecordRepository, loadTimeout))
-    BidiFlow.fromGraph {
-      GraphDSL.create(schedulerLogicGraph) { implicit builder => (schedulerLogic) =>
-        {
-          import GraphDSL.Implicits._
-
-          val broadcast = builder.add(Broadcast[SchedulerEvents](2, eagerCancel = true))
-          val stateOutputBreakout = builder.add(stateOutputBreakoutFlow)
-          val persistenceStorageFlow = builder.add(persistenceFlow(podRecordRepository, schedulerSettings))
-
-          schedulerLogic.out ~> persistenceStorageFlow ~> broadcast.in
-
-          val mesosCalls = broadcast.out(0).mapConcat { frameResult =>
-            frameResult.mesosCalls
-          }
-          val stateEvents = broadcast.out(1).mapConcat { frameResult =>
-            frameResult.stateEvents
-=======
-  private[core] def unconnectedGraph(mesosCallFactory: MesosCalls, podRecordRepository: PodRecordRepository)
+      schedulerSettings: SchedulerSettings)
     : Future[(StateSnapshot, BidiFlow[SchedulerCommand, StateEvent, MesosEvent, MesosCall, NotUsed])] = {
     podRecordRepository
       .readAll()
@@ -235,7 +127,7 @@
               import GraphDSL.Implicits._
 
               val broadcast = builder.add(Broadcast[SchedulerEvents](2, eagerCancel = true))
-              val persistenceStorageFlow = builder.add(persistenceFlow(podRecordRepository))
+              val persistenceStorageFlow = builder.add(persistenceFlow(podRecordRepository, schedulerSettings))
 
               schedulerLogic.out ~> persistenceStorageFlow ~> broadcast.in
 
@@ -248,7 +140,6 @@
 
               BidiShape.apply(schedulerLogic.in0, stateEvents.outlet, schedulerLogic.in1, mesosCalls.outlet)
             }
->>>>>>> 0fedfecc
           }
         }
         snapshot -> bidiFlow
@@ -279,20 +170,6 @@
     ops :+ (() => Future.successful(Some(events)))
   }
 
-<<<<<<< HEAD
-  /*
-   * We don't start processing any commands until we've finished loading the entire set of podRecords
-   * This code delays building a scheduler stage until this podRecord snapshot is available.
-   *
-   * Block for IO - If the IO call fails or a timeout occurs, we should not make any progress.
-   */
-  private def loadPodRecords(podRecordRepository: PodRecordRepository, loadTimeout: Duration): Map[PodId, PodRecord] = {
-    // Add error handling (and maybe a retry mechanism).
-    Await.result(podRecordRepository.readAll(), loadTimeout)
-  }
-
-=======
->>>>>>> 0fedfecc
   private def isMultiRoleFramework(frameworkInfo: FrameworkInfo): Boolean =
     frameworkInfo.getCapabilitiesList.asScala.exists(_.getType == FrameworkInfo.Capability.Type.MULTI_ROLE)
 }