package com.mesosphere.usi.core.logic

import com.mesosphere.mesos.client.MesosCalls
import com.mesosphere.usi.core._
import com.mesosphere.usi.core.models._
import com.mesosphere.usi.core.models.commands.{CreateReservation, ExpungePod, KillPod, LaunchPod, SchedulerCommand}

/**
  * The current home for USI business logic for dealing with spec commands
  *
  */
private[core] class SpecLogic(mesosCallFactory: MesosCalls) {

  private def getRunningPodSpec(podSpecs: Map[PodId, PodSpec], id: PodId): Option[RunningPodSpec] = {
    podSpecs.get(id).collect { case r: RunningPodSpec => r }
  }
  private[core] def handleCommand(state: SchedulerState)(command: SchedulerCommand): SchedulerEvents = {
    command match {
<<<<<<< HEAD
      case LaunchPod(id, runSpec, agentFilter) =>
=======
      case LaunchPod(id, runSpec, domainFilter) =>
>>>>>>> 63cfbb01
        if (state.podRecords.contains(id) || getRunningPodSpec(state.podSpecs, id).exists(_.runSpec == runSpec)) {
          // if we already have a record for the pod, ignore
          SchedulerEvents.empty
        } else {
<<<<<<< HEAD
          SchedulerEvents(
            stateEvents = List(PodSpecUpdatedEvent(id, Some(RunningPodSpec(id, runSpec, agentFilter = agentFilter)))))
=======
          SchedulerEvents(stateEvents = List(PodSpecUpdatedEvent(id, Some(RunningPodSpec(id, runSpec, domainFilter)))))
>>>>>>> 63cfbb01
        }
      case ExpungePod(podId) =>
        var b = SchedulerEventsBuilder.empty
        if (state.podSpecs.contains(podId)) {
          b = b.withStateEvent(PodSpecUpdatedEvent(podId, None))
        }
        if (state.podRecords.contains(podId)) {
          b = b.withStateEvent(PodRecordUpdatedEvent(podId, None))
        }
        b.result
      case KillPod(podId) =>
        var b = SchedulerEventsBuilder.empty.withStateEvent(PodSpecUpdatedEvent(podId, Some(TerminalPodSpec(podId))))

        state.podStatuses.get(podId).foreach { status =>
          b = killPod(b, status)
        }
        b.result
      case _: CreateReservation =>
        ???
    }
  }

  private[core] def killPod(eventsBuilder: SchedulerEventsBuilder, podStatus: PodStatus) = {
    import com.mesosphere.usi.core.protos.ProtoConversions._
    podStatus.taskStatuses.foldLeft(eventsBuilder) {
      case (eventsBuilder, (taskId, status)) =>
        eventsBuilder.withMesosCall(
          mesosCallFactory
            .newKill(taskId.asProto, if (status.hasAgentId) Some(status.getAgentId) else None, None))
    }
  }
}<|MERGE_RESOLUTION|>--- conflicted
+++ resolved
@@ -16,21 +16,13 @@
   }
   private[core] def handleCommand(state: SchedulerState)(command: SchedulerCommand): SchedulerEvents = {
     command match {
-<<<<<<< HEAD
-      case LaunchPod(id, runSpec, agentFilter) =>
-=======
-      case LaunchPod(id, runSpec, domainFilter) =>
->>>>>>> 63cfbb01
+      case LaunchPod(id, runSpec, domainFilter, agentFilter) =>
         if (state.podRecords.contains(id) || getRunningPodSpec(state.podSpecs, id).exists(_.runSpec == runSpec)) {
           // if we already have a record for the pod, ignore
           SchedulerEvents.empty
         } else {
-<<<<<<< HEAD
           SchedulerEvents(
-            stateEvents = List(PodSpecUpdatedEvent(id, Some(RunningPodSpec(id, runSpec, agentFilter = agentFilter)))))
-=======
-          SchedulerEvents(stateEvents = List(PodSpecUpdatedEvent(id, Some(RunningPodSpec(id, runSpec, domainFilter)))))
->>>>>>> 63cfbb01
+            stateEvents = List(PodSpecUpdatedEvent(id, Some(RunningPodSpec(id, runSpec, domainFilter, agentFilter)))))
         }
       case ExpungePod(podId) =>
         var b = SchedulerEventsBuilder.empty
