import mesosphere.gradle.aws.S3Upload
import mesosphere.gradle.github.GithubStatus

<<<<<<< HEAD
import java.nio.file.Paths

plugins {
    id 'org.ajoberstar.git-publish' version '2.0.0'
}

subprojects {
    version = '1.0'
=======
plugins {
    id 'idea'
}

allprojects {

    version = '0.1'
>>>>>>> 906d0552
    apply plugin: "scala"

    targetCompatibility = 1.8
    compileScala.targetCompatibility = 1.8

    archivesBaseName = "usi-${it.name}"

    repositories {
        jcenter()
    }

    dependencies {
        // Use Scala 2.12 in our library project
        implementation 'org.scala-lang:scala-library:2.12.7'

        // Use Scalatest for testing our library
        testImplementation 'junit:junit:4.12'
        testImplementation 'org.scalatest:scalatest_2.12:3.0.5'

        // Need scala-xml at test runtime
        testRuntimeOnly 'org.scala-lang.modules:scala-xml_2.12:1.1.1'
    }

    test {
        reports.html.enabled = false
    }
}

<<<<<<< HEAD
task scaladoc(type: ScalaDoc) {
    description = "Builds all Scala docs into the gh-pages checkout for publishing."
    destinationDir file(Paths.get(rootProject.buildDir.toString(), "gitPublish", "api"))

    source = files(subprojects.collect{it.sourceSets.main.allScala + it.sourceSets.main.allJava})
    classpath = files(subprojects.collect {it.sourceSets.main.compileClasspath})
    scalaClasspath = subprojects.first().scaladoc.scalaClasspath

    subprojects.each {
        excludes += it.scaladoc.excludes
        includes += it.scaladoc.includes
    }
=======
idea {
  project {
    jdkName = '1.8'
    languageLevel = '1.8'
    vcs = 'Git'
  }
>>>>>>> 906d0552
}

task testReport(type: TestReport) {
    description = "Aggregate all test results from subprojects into one test report."

    destinationDir = file("$buildDir/reports/allTests")
    // Include the results from the `test` task in all subprojects
    reportOn subprojects*.test
}

task uploadTestReports(type: S3Upload, dependsOn: testReport) {
    description = "Upload Gradle test reports to S3."

    String repoSlug = System.getenv().get("TRAVIS_REPO_SLUG")
    String branch = System.getenv().get("TRAVIS_PULL_REQUEST_BRANCH") ?: System.getenv().get("TRAVIS_BRANCH")
    String buildNumber = System.getenv().get("TRAVIS_BUILD_NUMBER")

    region = "us-west-2"
    bucket = "usi-builds"
    prefix = "$repoSlug/$branch/$buildNumber"
    source = testReport.destinationDir
}

task githubReport(type: GithubStatus, dependsOn: uploadTestReports) {
    description = "Report test results to Github as commit status."

    repoSlug = System.getenv().get("TRAVIS_REPO_SLUG")
    commit = System.getenv().get("TRAVIS_COMMIT")
    context = "mesosphere/tests"
    statusDescription = "Test results"
    targetUrl = "https://s3-us-west-2.amazonaws.com/${uploadTestReports.bucket}/${uploadTestReports.prefix}/index.html"
}

gitPublish {
    repoUri = 'git@github.com:mesosphere/usi.git'
    branch = 'gh-pages'

    contents {
        from "docs"
    }

    preserve {
        // Preserve all files from /docs on master.
        include '_config.yml'
        include '**/*.md'
    }
}
gitPublishCopy.dependsOn(scaladoc)<|MERGE_RESOLUTION|>--- conflicted
+++ resolved
@@ -1,24 +1,15 @@
 import mesosphere.gradle.aws.S3Upload
 import mesosphere.gradle.github.GithubStatus
-
-<<<<<<< HEAD
 import java.nio.file.Paths
 
 plugins {
+    id 'idea'
     id 'org.ajoberstar.git-publish' version '2.0.0'
-}
-
-subprojects {
-    version = '1.0'
-=======
-plugins {
-    id 'idea'
 }
 
 allprojects {
 
     version = '0.1'
->>>>>>> 906d0552
     apply plugin: "scala"
 
     targetCompatibility = 1.8
@@ -47,8 +38,7 @@
     }
 }
 
-<<<<<<< HEAD
-task scaladoc(type: ScalaDoc) {
+scaladoc {
     description = "Builds all Scala docs into the gh-pages checkout for publishing."
     destinationDir file(Paths.get(rootProject.buildDir.toString(), "gitPublish", "api"))
 
@@ -60,14 +50,14 @@
         excludes += it.scaladoc.excludes
         includes += it.scaladoc.includes
     }
-=======
+}
+
 idea {
   project {
     jdkName = '1.8'
     languageLevel = '1.8'
     vcs = 'Git'
   }
->>>>>>> 906d0552
 }
 
 task testReport(type: TestReport) {
